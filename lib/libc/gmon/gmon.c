--- conflicted
+++ resolved
@@ -71,13 +71,10 @@
 #define PAGEMASK	(PAGESIZE - 1)
 #define PAGEROUND(x)	(((x) + (PAGEMASK)) & ~PAGEMASK)
 
-<<<<<<< HEAD
 static void _gmon_destructor(void *);
 static void _gmon_merge(void);
 static void _gmon_merge_two(struct gmonparam *, struct gmonparam *);
 
-=======
->>>>>>> 9213be19
 void
 _monstartup(u_long lowpc, u_long highpc)
 {
@@ -152,7 +149,6 @@
 
 	if (p->dirfd != -1)
 		close(p->dirfd);
-<<<<<<< HEAD
 }
 
 static void
@@ -317,8 +313,6 @@
 	}
 
 	_THREAD_PRIVATE_MUTEX_UNLOCK(_gmonlock);
-=======
->>>>>>> 9213be19
 }
 
 
